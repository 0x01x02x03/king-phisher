#!/usr/bin/env python
# -*- coding: utf-8 -*-
#
#  king_phisher/client/application.py
#
#  Redistribution and use in source and binary forms, with or without
#  modification, are permitted provided that the following conditions are
#  met:
#
#  * Redistributions of source code must retain the above copyright
#    notice, this list of conditions and the following disclaimer.
#  * Redistributions in binary form must reproduce the above
#    copyright notice, this list of conditions and the following disclaimer
#    in the documentation and/or other materials provided with the
#    distribution.
#  * Neither the name of the project nor the names of its
#    contributors may be used to endorse or promote products derived from
#    this software without specific prior written permission.
#
#  THIS SOFTWARE IS PROVIDED BY THE COPYRIGHT HOLDERS AND CONTRIBUTORS
#  "AS IS" AND ANY EXPRESS OR IMPLIED WARRANTIES, INCLUDING, BUT NOT
#  LIMITED TO, THE IMPLIED WARRANTIES OF MERCHANTABILITY AND FITNESS FOR
#  A PARTICULAR PURPOSE ARE DISCLAIMED. IN NO EVENT SHALL THE COPYRIGHT
#  OWNER OR CONTRIBUTORS BE LIABLE FOR ANY DIRECT, INDIRECT, INCIDENTAL,
#  SPECIAL, EXEMPLARY, OR CONSEQUENTIAL DAMAGES (INCLUDING, BUT NOT
#  LIMITED TO, PROCUREMENT OF SUBSTITUTE GOODS OR SERVICES; LOSS OF USE,
#  DATA, OR PROFITS; OR BUSINESS INTERRUPTION) HOWEVER CAUSED AND ON ANY
#  THEORY OF LIABILITY, WHETHER IN CONTRACT, STRICT LIABILITY, OR TORT
#  (INCLUDING NEGLIGENCE OR OTHERWISE) ARISING IN ANY WAY OUT OF THE USE
#  OF THIS SOFTWARE, EVEN IF ADVISED OF THE POSSIBILITY OF SUCH DAMAGE.
#

import copy
import logging
import os
import shlex
import shutil
import ssl
import socket
import sys
import uuid

from king_phisher import constants
from king_phisher import errors
from king_phisher import find
from king_phisher import ipaddress
from king_phisher import its
from king_phisher import serializers
from king_phisher import ssh_forward
from king_phisher import utilities
from king_phisher import version
from king_phisher.client import assistants
from king_phisher.client import client_rpc
from king_phisher.client import dialogs
from king_phisher.client import graphs
from king_phisher.client import gui_utilities
from king_phisher.client import plugins
from king_phisher.client import server_events
from king_phisher.client.dialogs import ssh_host_key
from king_phisher.client.windows import main
from king_phisher.client.windows import rpc_terminal
from king_phisher.constants import ConnectionErrorReason

import advancedhttpserver
from gi.repository import Gdk
from gi.repository import Gio
from gi.repository import GLib
from gi.repository import GObject
from gi.repository import Gtk
import paramiko
from smoke_zephyr.utilities import parse_server
from smoke_zephyr.utilities import parse_timespan
from smoke_zephyr.utilities import which

if its.py_v2:
	from httplib import BadStatusLine
else:
	from http.client import BadStatusLine

DISABLED = constants.DISABLED

GTK3_DEFAULT_THEME = 'Adwaita'
"""The default GTK3 Theme for style information."""

USER_DATA_PATH = os.path.join(GLib.get_user_config_dir(), 'king-phisher')
"""The default folder location of user specific data storage."""

if isinstance(Gtk.Widget, utilities.Mock):
	_Gtk_Application = type('Gtk.Application', (object,), {'__module__': ''})
else:
	_Gtk_Application = Gtk.Application

class KingPhisherClientApplication(_Gtk_Application):
	"""
	This is the top level King Phisher client object. It contains the
	custom GObject signals, keeps all the GUI references, and manages
	the RPC client object. This is also the parent window for most
	GTK objects.

	:GObject Signals: :ref:`gobject-signals-application-label`
	"""
	# pylint: disable=too-many-public-methods
	__gsignals__ = {
		'campaign-changed': (GObject.SIGNAL_RUN_FIRST, None, (str,)),
		'campaign-created': (GObject.SIGNAL_RUN_FIRST, None, (str,)),
		'campaign-delete': (GObject.SIGNAL_ACTION | GObject.SIGNAL_RUN_LAST, None, (str,)),
		'campaign-set': (GObject.SIGNAL_RUN_FIRST, None, (str,)),
		'config-load': (GObject.SIGNAL_ACTION | GObject.SIGNAL_RUN_LAST, None, (bool,)),
		'config-save': (GObject.SIGNAL_ACTION | GObject.SIGNAL_RUN_LAST, None, ()),
		'credential-delete': (GObject.SIGNAL_ACTION | GObject.SIGNAL_RUN_LAST, None, (object,)),
		'exit': (GObject.SIGNAL_ACTION | GObject.SIGNAL_RUN_LAST, None, ()),
		'exit-confirm': (GObject.SIGNAL_ACTION | GObject.SIGNAL_RUN_LAST, None, ()),
		'message-delete': (GObject.SIGNAL_ACTION | GObject.SIGNAL_RUN_LAST, None, (object,)),
		'message-sent': (GObject.SIGNAL_RUN_FIRST, None, (str, str)),
		'reload-css-style': (GObject.SIGNAL_ACTION | GObject.SIGNAL_RUN_LAST, None, ()),
		'rpc-cache-clear': (GObject.SIGNAL_ACTION | GObject.SIGNAL_RUN_LAST, None, ()),
		'server-connected': (GObject.SIGNAL_RUN_FIRST, None, ()),
		'server-disconnected': (GObject.SIGNAL_RUN_FIRST, None, ()),
		'sftp-client-start': (GObject.SIGNAL_ACTION | GObject.SIGNAL_RUN_LAST, None, ()),
		'visit-delete': (GObject.SIGNAL_ACTION | GObject.SIGNAL_RUN_LAST, None, (object,)),
		'unhandled-exception': (GObject.SIGNAL_RUN_FIRST, None, (object, object))
	}
	def __init__(self, config_file=None, use_plugins=True, use_style=True):
		super(KingPhisherClientApplication, self).__init__()
		if use_style:
			gtk_version = (Gtk.get_major_version(), Gtk.get_minor_version())
			if gtk_version > (3, 18):
				self._theme_file = 'theme.v2.css'
			else:
				self._theme_file = 'theme.v1.css'
		else:
			self._theme_file = DISABLED
		self.logger = logging.getLogger('KingPhisher.Client.Application')
		# log version information for debugging purposes
		self.logger.debug("gi.repository GLib version: {0}".format('.'.join(map(str, GLib.glib_version))))
		self.logger.debug("gi.repository GObject version: {0}".format('.'.join(map(str, GObject.pygobject_version))))
		self.logger.debug("gi.repository Gtk version: {0}.{1}.{2}".format(Gtk.get_major_version(), Gtk.get_minor_version(), Gtk.get_micro_version()))
		if rpc_terminal.has_vte:
			self.logger.debug("gi.repository VTE version: {0}".format(rpc_terminal.Vte._version))
		if graphs.has_matplotlib:
			self.logger.debug("matplotlib version: {0}".format(graphs.matplotlib.__version__))
		self.set_property('application-id', 'org.king-phisher.client')
		self.set_property('register-session', True)
		self.config_file = config_file or os.path.join(USER_DATA_PATH, 'config.json')
		"""The file containing the King Phisher client configuration."""
		if not os.path.isfile(self.config_file):
			self._create_config()
		self.config = None
		"""The primary King Phisher client configuration."""
		self.main_window = None
		"""The primary top-level :py:class:`~.MainAppWindow` instance."""
		self.rpc = None
		"""The :py:class:`~.KingPhisherRPCClient` instance for the application."""
		self._rpc_ping_event = None
		# this will be populated when the RPC object is authenticated to ping
		# the server periodically and keep the session alive
		self.server_events = None
		"""The :py:class:`~.ServerEventSubscriber` instance for the application to receive server events."""
		self._ssh_forwarder = None
		"""The SSH forwarder responsible for tunneling RPC communications."""
		self.style_provider = None
		try:
			self.emit('config-load', True)
		except IOError:
			self.logger.critical('failed to load the client configuration')
			raise

		self.connect('window-added', self.signal_window_added)
		self.actions = {}
		self._create_actions()

		if not use_plugins:
			self.logger.info('disabling all plugins')
			self.config['plugins.enabled'] = []
		self.plugin_manager = plugins.ClientPluginManager(
			[os.path.join(USER_DATA_PATH, 'plugins'), find.find_data_directory('plugins')],
			self
		)
		if use_plugins:
			self.plugin_manager.load_all()

	def _create_actions(self):
		action = Gio.SimpleAction.new('emit-application-signal', GLib.VariantType.new('s'))
		action.connect('activate', self.action_emit_application_signal)
		accelerators = (
			('<Control><Shift>F1', 'rpc-cache-clear'),
			('<Control><Shift>F2', 'config-save'),
			('<Control><Shift>F12', 'reload-css-style')
		)
		for key, signal_name in accelerators:
			if Gtk.check_version(3, 14, 0):
				self.add_accelerator(key, 'win.emit-application-signal', GLib.Variant.new_string(signal_name))
			else:
				self.set_accels_for_action("win.emit-application-signal('{0}')".format(signal_name), (key,))
		self.actions['emit-application-signal'] = action
		self.add_action(action)

	def _create_ssh_forwarder(self, server, username, password):
		"""
		Create and set the
		:py:attr:`~.KingPhisherClientApplication._ssh_forwarder` attribute.

		:param tuple server: The server information as a host and port tuple.
		:param str username: The username to authenticate to the SSH server with.
		:param str password: The password to authenticate to the SSH server with.
		:rtype: int
		:return: The local port that is forwarded to the remote server or None if the connection failed.
		"""
		active_window = self.get_active_window()
		title_ssh_error = 'Failed To Connect To The SSH Service'
		server_remote_port = self.config['server_remote_port']

		try:
			self._ssh_forwarder = ssh_forward.SSHTCPForwarder(
				server,
				username,
				password,
				('127.0.0.1', server_remote_port),
				private_key=self.config.get('ssh_preferred_key'),
				missing_host_key_policy=ssh_host_key.MissingHostKeyPolicy(self)
			)
			self._ssh_forwarder.start()
		except ssh_forward.KingPhisherSSHKeyError as error:
			gui_utilities.show_dialog_error(
				'SSH Key Configuration Error',
				active_window,
				error.message
			)
		except errors.KingPhisherAbortError as error:
			self.logger.info("ssh connection aborted ({0})".format(error.message))
		except paramiko.PasswordRequiredException:
			gui_utilities.show_dialog_error(title_ssh_error, active_window, 'The specified SSH key requires a password.')
		except paramiko.AuthenticationException:
			self.logger.warning('failed to authenticate to the remote ssh server')
			gui_utilities.show_dialog_error(title_ssh_error, active_window, 'The server responded that the credentials are invalid.')
		except paramiko.SSHException as error:
			self.logger.warning("failed with ssh exception '{0}'".format(error.args[0]))
		except socket.error as error:
			gui_utilities.show_dialog_exc_socket_error(error, active_window, title=title_ssh_error)
		except Exception as error:
			self.logger.warning('failed to connect to the remote ssh server', exc_info=True)
			gui_utilities.show_dialog_error(title_ssh_error, active_window, "An {0}.{1} error occurred.".format(error.__class__.__module__, error.__class__.__name__))
		else:
			return self._ssh_forwarder.local_server
		self.emit('server-disconnected')
		return

	def _create_config(self):
		config_dir = os.path.dirname(self.config_file)
		if not os.path.isdir(config_dir):
			self.logger.debug('creating the user configuration directory')
			os.makedirs(config_dir)
		client_template = find.find_data_file('client_config.json')
		shutil.copy(client_template, self.config_file)

	def campaign_configure(self):
		assistant = assistants.CampaignAssistant(self, campaign_id=self.config['campaign_id'])
		assistant.assistant.set_transient_for(self.get_active_window())
		assistant.assistant.set_modal(True)

		# do this to keep a reference to prevent garbage collection
		attr_name = '_tmpref_campaign_assistant'
		setattr(self, attr_name, assistant)
		assistant.assistant.connect('destroy', lambda widget: delattr(self, attr_name))

		assistant.interact()

	def do_campaign_delete(self, campaign_id):
		"""
		Delete the campaign on the server. A confirmation dialog will be
		displayed before the operation is performed. If the campaign is deleted
		and a new campaign is not selected with
		:py:meth:`.show_campaign_selection`, the client will quit.
		"""
		self.rpc('db/table/delete', 'campaigns', campaign_id)
		if campaign_id == self.config['campaign_id'] and not self.show_campaign_selection():
			gui_utilities.show_dialog_error('Now Exiting', self.get_active_window(), 'A campaign must be selected.')
			self.quit()

	def do_credential_delete(self, row_ids):
		if len(row_ids) == 1:
			self.rpc('db/table/delete', 'credentials', row_ids[0])
		else:
			self.rpc('db/table/delete/multi', 'credentials', row_ids)

	def do_message_delete(self, row_ids):
		if len(row_ids) == 1:
			self.rpc('db/table/delete', 'messages', row_ids[0])
		else:
			self.rpc('db/table/delete/multi', 'messages', row_ids)

	def do_visit_delete(self, row_ids):
		if len(row_ids) == 1:
			self.rpc('db/table/delete', 'visits', row_ids[0])
		else:
			self.rpc('db/table/delete/multi', 'visits', row_ids)

	def campaign_rename(self):
		"""
		Show a dialog prompting the user to for the a new name to assign to the
		currently selected campaign.
		"""
		campaign = self.rpc.remote_table_row('campaigns', self.config['campaign_id'])
		prompt = dialogs.TextEntryDialog.build_prompt(self, 'Rename Campaign', 'Enter the new campaign name:', campaign.name)
		response = prompt.interact()
		if response is None or response == campaign.name:
			return
		self.rpc('db/table/set', 'campaigns', self.config['campaign_id'], 'name', response)
		gui_utilities.show_dialog_info('Campaign Name Updated', self.get_active_window(), 'The campaign name was successfully changed.')

	def exception_hook(self, exc_type, exc_value, exc_traceback):
		if isinstance(exc_value, KeyboardInterrupt):
			self.logger.warning('received a KeyboardInterrupt exception')
			return
		exc_info = (exc_type, exc_value, exc_traceback)
<<<<<<< HEAD
		error_uid = uuid.uuid4()
		self.logger.error("error uid: {0} an unhandled exception was thrown".format(str(error_uid)), exc_info=exc_info)
		self.emit('unhandled-exception', exc_info, error_uid)
=======
		error_uid = str(uuid.uuid4())
		self.logger.error("error uid: {0} an unhandled exception was thrown".format(error_uid), exc_info=exc_info)
		dialogs.ExceptionDialog.interact_on_idle(self, exc_info=exc_info, error_uid=error_uid)
>>>>>>> 69e5a4f9

	def quit(self, optional=False):
		"""
		Quit the client and perform any necessary clean up operations. If
		*optional* is False then the exit-confirm signal will not be sent and
		there will not be any opportunities for the client to cancel the
		operation.

		:param bool optional: Whether the quit is request is optional or not.
		"""
		self.emit('exit-confirm' if optional else 'exit')

	def action_emit_application_signal(self, _, signal_name):
		signal_name = signal_name.get_string()
		self.logger.debug('action emit-application-signal invoked for ' + signal_name)
		self.emit(signal_name)

	def do_activate(self):
		Gtk.Application.do_activate(self)
		sys.excepthook = self.exception_hook

		# reset theme settings to defaults so we have a standard baseline
		settings = Gtk.Settings.get_default()
		if settings.get_property('gtk-theme-name') != GTK3_DEFAULT_THEME:
			self.logger.debug('resetting the gtk-theme-name property to it\'s default value')
			settings.set_property('gtk-theme-name', GTK3_DEFAULT_THEME)
		if settings.get_property('gtk-icon-theme-name') != GTK3_DEFAULT_THEME:
			self.logger.debug('resetting the gtk-icon-theme-name property to it\'s default value')
			settings.set_property('gtk-icon-theme-name', GTK3_DEFAULT_THEME)
		settings.set_property('gtk-application-prefer-dark-theme', False)

		# load a custom css theme file if one is available
		theme_file = self.theme_file
		if theme_file:
			self.style_provider = self.load_style_css(theme_file)
		elif theme_file is DISABLED:
			self.logger.debug('no css theme file will be loaded (styling has been disabled)')
		else:
			self.logger.debug('no css theme file will be loaded (file not found)')

		# create and show the main window
		self.main_window = main.MainAppWindow(self.config, self)
		self.main_tabs = self.main_window.tabs

		for name in list(self.config['plugins.enabled']):
			try:
				self.plugin_manager.load(name)
				self.plugin_manager.enable(name)
			except Exception:
				self.config['plugins.enabled'].remove(name)
				gui_utilities.show_dialog_error(
					'Failed To Enable Plugin',
					self.main_window,
					"Plugin '{0}' could not be enabled.".format(name)
				)

	def do_campaign_set(self, campaign_id):
		self.logger.info("campaign set to {0} (id: {1})".format(self.config['campaign_name'], self.config['campaign_id']))
		self.emit('rpc-cache-clear')

	def do_config_save(self):
		config = copy.copy(self.config)
		for key in self.config.keys():
			if 'password' in key or key == 'server_config':
				del config[key]
		self.logger.info('writing the config to: ' + self.config_file)
		with open(self.config_file, 'w') as config_file_h:
			serializers.JSON.dump(config, config_file_h, pretty=True)

	def do_exit(self):
		self.plugin_manager.shutdown()
		self.main_window.hide()
		gui_utilities.gtk_widget_destroy_children(self.main_window)
		gui_utilities.gtk_sync()
		self.emit('server-disconnected')
		self.main_window.destroy()
		return

	def do_exit_confirm(self):
		self.emit('exit')

	def do_reload_css_style(self):
		if self.style_provider:
			Gtk.StyleContext.remove_provider_for_screen(
				Gdk.Screen.get_default(),
				self.style_provider
			)
			self.style_provider = None
		theme_file = self.theme_file
		if theme_file:
			self.style_provider = self.load_style_css(theme_file)

	def do_rpc_cache_clear(self):
		if self.rpc:
			self.rpc.cache_clear()

	def do_server_connected(self):
		self.load_server_config()
		campaign_id = self.config.get('campaign_id')
		if not campaign_id:
			if not self.show_campaign_selection():
				self.logger.debug('no campaign selected, disconnecting and exiting')
				self.emit('exit')
				return True
		campaign_info = self.rpc.remote_table_row('campaigns', self.config['campaign_id'], cache=True)
		if campaign_info is None:
			if not self.show_campaign_selection():
				self.logger.debug('no campaign selected, disconnecting and exiting')
				self.emit('exit')
				return True
			campaign_info = self.rpc.remote_table_row('campaigns', self.config['campaign_id'], cache=True, refresh=True)
		self.config['campaign_name'] = campaign_info.name
		self.emit('campaign-set', self.config['campaign_id'])
		return

	def do_shutdown(self):
		Gtk.Application.do_shutdown(self)
		sys.excepthook = sys.__excepthook__
		self.emit('config-save')

	def do_unhandled_exception(self, exc_info, error_uid):
		dialogs.ExceptionDialog.interact_on_idle(self, exc_info=exc_info, error_uid=error_uid)

	@property
	def theme_file(self):
		if not self._theme_file:
			return DISABLED
		return find.find_data_file(os.path.join('style', self._theme_file))

	def do_config_load(self, load_defaults):
		"""
		Load the client configuration from disk and set the
		:py:attr:`~.KingPhisherClientApplication.config` attribute.

		:param bool load_defaults: Load missing options from the template configuration file.
		"""
		client_template = find.find_data_file('client_config.json')
		self.logger.info('loading the config from: ' + self.config_file)
		with open(self.config_file, 'r') as tmp_file:
			self.config = serializers.JSON.load(tmp_file)
		if load_defaults:
			with open(client_template, 'r') as tmp_file:
				client_template = serializers.JSON.load(tmp_file)
			for key, value in client_template.items():
				if not key in self.config:
					self.config[key] = value

	def merge_config(self, config_file, strict=True):
		"""
		Merge the configuration information from the specified configuration
		file. Only keys which exist in the currently loaded configuration are
		copied over while non-existent keys are skipped. The contents of the new
		configuration overwrites the existing.

		:param bool strict: Do not try remove trailing commas from the JSON data.
		:param str config_file: The path to the configuration file to merge.
		"""
		with open(config_file, 'r') as tmp_file:
			config = serializers.JSON.load(tmp_file, strict=strict)
		if not isinstance(config, dict):
			self.logger.error("can not merge configuration file: {0} (invalid format)".format(config_file))
			return
		self.logger.debug('merging configuration information from source file: ' + config_file)
		for key, value in config.items():
			if not key in self.config:
				self.logger.warning("skipped merging non-existent configuration key {0}".format(key))
				continue
			self.config[key] = value
		return

	def load_server_config(self):
		"""Load the necessary values from the server's configuration."""
		self.config['server_config'] = self.rpc('config/get', ['server.require_id', 'server.secret_id', 'server.tracking_image', 'server.web_root'])
		return

	def load_style_css(self, css_file):
		self.logger.debug('loading style from css file: ' + css_file)
		css_file = Gio.File.new_for_path(css_file)
		style_provider = Gtk.CssProvider()
		style_provider.connect('parsing-error', self.signal_css_provider_parsing_error)
		try:
			style_provider.load_from_file(css_file)
		except GLib.Error:  # pylint: disable=catching-non-exception
			self.logger.error('there was an error parsing the css file, it will not be applied as a style provider')
			return None
		Gtk.StyleContext.add_provider_for_screen(
			Gdk.Screen.get_default(),
			style_provider,
			Gtk.STYLE_PROVIDER_PRIORITY_APPLICATION
		)
		return style_provider

	def server_connect(self, username, password, otp=None):
		# pylint: disable=too-many-locals
		server_version_info = None
		title_rpc_error = 'Failed To Connect To The King Phisher RPC Service'
		active_window = self.get_active_window()

		server = parse_server(self.config['server'], 22)
		if ipaddress.is_loopback(server[0]):
			local_server = ('localhost', self.config['server_remote_port'])
			self.logger.info("connecting to local king phisher instance")
		else:
			local_server = self._create_ssh_forwarder(server, username, password)
		if not local_server:
			return False, ConnectionErrorReason.ERROR_PORT_FORWARD

		rpc = client_rpc.KingPhisherRPCClient(local_server, use_ssl=self.config.get('server_use_ssl'))
		if self.config.get('rpc.serializer'):
			try:
				rpc.set_serializer(self.config['rpc.serializer'])
			except ValueError as error:
				self.logger.error("failed to set the rpc serializer, error: '{0}'".format(error.message))

		generic_message = 'Can not contact the RPC HTTP service, ensure that the '
		generic_message += "King Phisher Server is currently running on port {0}.".format(int(self.config['server_remote_port']))
		connection_failed = True
		try:
			server_version_info = rpc('version')
			if server_version_info is None:
				raise RuntimeError('no version information was retrieved from the server')
		except advancedhttpserver.RPCError as error:
			self.logger.warning('failed to connect to the remote rpc service due to http status: ' + str(error.status))
			gui_utilities.show_dialog_error(title_rpc_error, active_window, "The server responded with HTTP status: {0}.".format(str(error.status)))
		except BadStatusLine as error:
			self.logger.warning('failed to connect to the remote rpc service due to http bad status line: ' + error.line)
			gui_utilities.show_dialog_error(title_rpc_error, active_window, generic_message)
		except socket.error as error:
			self.logger.debug('failed to connect to the remote rpc service due to a socket error', exc_info=True)
			gui_utilities.show_dialog_exc_socket_error(error, active_window)
		except ssl.CertificateError as error:
			self.logger.warning('failed to connect to the remote rpc service with a https certificate error: ' + error.message)
			gui_utilities.show_dialog_error(title_rpc_error, active_window, 'The server presented an invalid SSL certificate.')
		except Exception:
			self.logger.warning('failed to connect to the remote rpc service', exc_info=True)
			gui_utilities.show_dialog_error(title_rpc_error, active_window, generic_message)
		else:
			connection_failed = False

		if connection_failed:
			self.emit('server-disconnected')
			return False, ConnectionErrorReason.ERROR_CONNECTION

		server_rpc_api_version = server_version_info.get('rpc_api_version', -1)
		if isinstance(server_rpc_api_version, int):
			# compatibility with pre-0.2.0 version
			server_rpc_api_version = (server_rpc_api_version, 0)
		self.logger.info(
			"successfully connected to the king phisher server (version: {0} rpc api version: {1}.{2})".format(
				server_version_info['version'],
				server_rpc_api_version[0],
				server_rpc_api_version[1]
			)
		)

		error_text = None
		if server_rpc_api_version[0] < version.rpc_api_version.major or (server_rpc_api_version[0] == version.rpc_api_version.major and server_rpc_api_version[1] < version.rpc_api_version.minor):
			error_text = 'The server is running an old and incompatible version.'
			error_text += '\nPlease update the remote server installation.'
		elif server_rpc_api_version[0] > version.rpc_api_version.major:
			error_text = 'The client is running an old and incompatible version.'
			error_text += '\nPlease update the local client installation.'
		if error_text:
			gui_utilities.show_dialog_error('The RPC API Versions Are Incompatible', active_window, error_text)
			self.emit('server-disconnected')
			return False, ConnectionErrorReason.ERROR_INCOMPATIBLE_VERSIONS

		login_result, login_reason = rpc.login(username, password, otp)
		if not login_result:
			self.logger.warning('failed to authenticate to the remote king phisher service, reason: ' + login_reason)
			self.emit('server-disconnected')
			return False, login_reason
		rpc.username = username
		self.logger.debug('successfully authenticated to the remote king phisher service')
		self._rpc_ping_event = GLib.timeout_add_seconds(parse_timespan('5m'), rpc.ping)

		self.rpc = rpc
		event_subscriber = server_events.ServerEventSubscriber(rpc)
		if not event_subscriber.is_connected:
			self.logger.error('failed to connect the server event socket')
			event_subscriber.reconnect = False
			event_subscriber.shutdown()
			return False, ConnectionErrorReason.ERROR_UNKNOWN
		self.server_events = event_subscriber
		self.emit('server-connected')
		return True, ConnectionErrorReason.SUCCESS

	def do_server_disconnected(self):
		"""
		Clean up the connections to the server and disconnect. This logs out
		of the RPC, closes the server event socket, and stops the SSH
		forwarder.
		"""
		if self.rpc is not None:
			if self.server_events is not None:
				self.server_events.reconnect = False
			GLib.source_remove(self._rpc_ping_event)
			try:
				self.rpc('logout')
			except advancedhttpserver.RPCError as error:
				self.logger.warning('failed to logout, rpc error: ' + error.message)
			else:
				if self.server_events is not None:
					self.server_events.shutdown()
					self.server_events = None
			self.rpc = None

		if self._ssh_forwarder:
			self._ssh_forwarder.stop()
			self._ssh_forwarder = None
		return

	def show_campaign_graph(self, graph_name):
		"""
		Create a new :py:class:`.CampaignGraph` instance and make it into
		a window. *graph_name* must be the name of a valid, exported
		graph provider.

		:param str graph_name: The name of the graph to make a window of.
		"""
		cls = graphs.get_graph(graph_name)
		graph_inst = cls(self, style_context=self.style_context)
		graph_inst.load_graph()
		window = graph_inst.make_window()
		window.show()

	def show_campaign_selection(self):
		"""
		Display the campaign selection dialog in a new
		:py:class:`.CampaignSelectionDialog` instance.

		:return: Whether or not a campaign was selected.
		:rtype: bool
		"""
		dialog = dialogs.CampaignSelectionDialog(self)
		return dialog.interact() == Gtk.ResponseType.APPLY

	def show_preferences(self):
		"""
		Display a
		:py:class:`.dialogs.configuration.ConfigurationDialog`
		instance and saves the configuration to disk if cancel is not selected.
		"""
		dialog = dialogs.ConfigurationDialog(self)
		if dialog.interact() != Gtk.ResponseType.CANCEL:
			self.emit('config-save')

	def signal_css_provider_parsing_error(self, css_provider, css_section, gerror):
		file_path = css_section.get_file()
		if file_path:
			file_path = file_path.get_path()
		else:
			file_path = '[ unknown file ]'
		self.logger.error("css parser error ({0}) in {1}:{2}".format(gerror.message, file_path, css_section.get_start_line() + 1))
		return

	def signal_window_added(self, _, window):
		for action in self.actions.values():
			window.add_action(action)

	def do_sftp_client_start(self):
		"""
		Start the client's preferred sftp client application in a new process.
		"""
		if not self.config['sftp_client']:
			gui_utilities.show_dialog_error('Invalid SFTP Configuration', self.get_active_window(), 'An SFTP client is not configured.\nOne can be configured in the Client Preferences.')
			return False
		command = str(self.config['sftp_client'])
		sftp_bin = shlex.split(command)[0]
		if not which(sftp_bin):
			self.logger.error('could not locate the sftp binary: ' + sftp_bin)
			gui_utilities.show_dialog_error('Invalid SFTP Configuration', self.get_active_window(), "Could not find the SFTP binary '{0}'".format(sftp_bin))
			return False
		try:
			command = command.format(
				server=self.config['server'],
				username=self.config['server_username'],
				web_root=self.config['server_config']['server.web_root']
			)
		except KeyError as error:
			self.logger.error("key error while parsing the sftp command for token: {0}".format(error.args[0]))
			gui_utilities.show_dialog_error('Invalid SFTP Configuration', self.get_active_window(), "Invalid token '{0}' in the SFTP command.".format(error.args[0]))
			return False
		self.logger.debug("starting sftp client command: {0}".format(command))
		utilities.start_process(command, wait=False)
		return

	def stop_remote_service(self):
		"""
		Stop the remote King Phisher server. This will request that the
		server stop processing new requests and exit. This will display
		a confirmation dialog before performing the operation. If the
		remote service is stopped, the client will quit.
		"""
		active_window = self.get_active_window()
		if not gui_utilities.show_dialog_yes_no('Stop The Remote King Phisher Service?', active_window, 'This will stop the remote King Phisher service and\nnew incoming requests will not be processed.'):
			return
		self.rpc('shutdown')
		self.logger.info('the remote king phisher service has been stopped')
		gui_utilities.show_dialog_error('Now Exiting', active_window, 'The remote service has been stopped.')
		self.quit()
		return

	@property
	def style_context(self):
		window = self.get_active_window() or self.main_window
		if window is None:
			return None
		return window.get_style_context()<|MERGE_RESOLUTION|>--- conflicted
+++ resolved
@@ -313,15 +313,9 @@
 			self.logger.warning('received a KeyboardInterrupt exception')
 			return
 		exc_info = (exc_type, exc_value, exc_traceback)
-<<<<<<< HEAD
 		error_uid = uuid.uuid4()
 		self.logger.error("error uid: {0} an unhandled exception was thrown".format(str(error_uid)), exc_info=exc_info)
 		self.emit('unhandled-exception', exc_info, error_uid)
-=======
-		error_uid = str(uuid.uuid4())
-		self.logger.error("error uid: {0} an unhandled exception was thrown".format(error_uid), exc_info=exc_info)
-		dialogs.ExceptionDialog.interact_on_idle(self, exc_info=exc_info, error_uid=error_uid)
->>>>>>> 69e5a4f9
 
 	def quit(self, optional=False):
 		"""
@@ -383,6 +377,7 @@
 		self.emit('rpc-cache-clear')
 
 	def do_config_save(self):
+		self.logger.info('writing the client configuration to disk')
 		config = copy.copy(self.config)
 		for key in self.config.keys():
 			if 'password' in key or key == 'server_config':
@@ -458,6 +453,7 @@
 
 		:param bool load_defaults: Load missing options from the template configuration file.
 		"""
+		self.logger.info('loading the config from disk')
 		client_template = find.find_data_file('client_config.json')
 		self.logger.info('loading the config from: ' + self.config_file)
 		with open(self.config_file, 'r') as tmp_file:
